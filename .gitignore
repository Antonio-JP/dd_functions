<<<<<<< HEAD
# Directory files for Dolphin configuration
.directory

# Compiled files
*.pyc
=======
# Directory configuration files
.directory

# Byte-compiled / optimized / DLL files
__pycache__/
*.py[cod]
*$py.class

# C extensions
*.so

# Distribution / packaging
.Python
env/
build/
develop-eggs/
dist/
downloads/
eggs/
.eggs/
lib/
lib64/
parts/
sdist/
var/
*.egg-info/
.installed.cfg
*.egg

# PyInstaller
#  Usually these files are written by a python script from a template
#  before PyInstaller builds the exe, so as to inject date/other infos into it.
*.manifest
*.spec

# Installer logs
pip-log.txt
pip-delete-this-directory.txt

# Unit test / coverage reports
htmlcov/
.tox/
.coverage
.coverage.*
.cache
nosetests.xml
coverage.xml
*,cover
.hypothesis/

# Translations
*.mo
*.pot

# Django stuff:
*.log
local_settings.py

# Flask stuff:
instance/
.webassets-cache

# Scrapy stuff:
.scrapy

# Sphinx documentation
docs/_build/

# PyBuilder
target/

# IPython Notebook
.ipynb_checkpoints

# pyenv
.python-version

# celery beat schedule file
celerybeat-schedule

# dotenv
.env

# virtualenv
venv/
ENV/

# Spyder project settings
#.spyderproject

# Rope project settings
#.ropeproject

/.travis_ci_gh_pages_deploy_key
/.travis_ci_gh_pages_deploy_key.pub
/gh-pages
>>>>>>> 3f153d17
<|MERGE_RESOLUTION|>--- conflicted
+++ resolved
@@ -1,10 +1,3 @@
-<<<<<<< HEAD
-# Directory files for Dolphin configuration
-.directory
-
-# Compiled files
-*.pyc
-=======
 # Directory configuration files
 .directory
 
@@ -101,4 +94,3 @@
 /.travis_ci_gh_pages_deploy_key
 /.travis_ci_gh_pages_deploy_key.pub
 /gh-pages
->>>>>>> 3f153d17
