r"""
Python file for general exceptions

This module offers several Exceptions for general purposes.

EXAMPLES::
    sage: from ajpastor.misc.exceptions import *
    sage: raise DebugError("testing error")
    Traceback (most recent call last):
    ...
    DebugError: Debug Error found (testing error): we are working in fixing it. Please be patient.
    FIXING TIME!

AUTHORS:

    - Antonio Jimenez-Pastor (2016-10-01): initial version

"""

# ****************************************************************************
#  Copyright (C) 2019 Antonio Jimenez-Pastor <ajpastor@risc.uni-linz.ac.at>
#
# This program is free software: you can redistribute it and/or modify
# it under the terms of the GNU General Public License as published by
# the Free Software Foundation, either version 3 of the License, or
# (at your option) any later version.
#                  https://www.gnu.org/licenses/
# ****************************************************************************

class DebugError(RuntimeError):
    r'''
        Error meaning an unexpected error in the code. Future versions should fix it.
    '''
    def __init__(self, message):
<<<<<<< HEAD
        RuntimeError.__init__(self, "Debug Error found (%s): we are working in fixing it. Please be patient.\nFIXING TIME!" %message)
=======
        super(DebugError, self).__init__("Debug Error found (%s): we are working in fixing it. Please be patient.\nFIXING TIME!" %message)
>>>>>>> 112657a7
<|MERGE_RESOLUTION|>--- conflicted
+++ resolved
@@ -32,8 +32,4 @@
         Error meaning an unexpected error in the code. Future versions should fix it.
     '''
     def __init__(self, message):
-<<<<<<< HEAD
-        RuntimeError.__init__(self, "Debug Error found (%s): we are working in fixing it. Please be patient.\nFIXING TIME!" %message)
-=======
-        super(DebugError, self).__init__("Debug Error found (%s): we are working in fixing it. Please be patient.\nFIXING TIME!" %message)
->>>>>>> 112657a7
+        super(DebugError, self).__init__("Debug Error found (%s): we are working in fixing it. Please be patient.\nFIXING TIME!" %message)